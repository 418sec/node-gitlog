--- conflicted
+++ resolved
@@ -50,7 +50,6 @@
   it('returns 20 commits from specified branch', function(done) {
     gitlog({ repo: testRepoLocation, branch: 'master', number: 100 }, function(err, commits) {
       commits.length.should.equal(20)
-
       done()
     })
   })
@@ -182,7 +181,6 @@
     })
   })
 
-<<<<<<< HEAD
   it('returns A status for files that are added', function(done) {
     gitlog({ repo: testRepoLocation }, function(err, commits) {
       commits[0].status[0].should.equal('A')
@@ -226,13 +224,11 @@
   //   })
   // })
 
-=======
   it('returns synchronously if no callback is provided', function () {
     var commits = gitlog({ repo: testRepoLocation })
     commits.length.should.equal(10)
   })
 
->>>>>>> ed77bdd1
   after(function(done) {
     execInTestDir(__dirname + '/delete-repo.sh', function() {
       done()
